using System.Collections.Generic;
using GraphQL.Types;
using GraphQL.Types.Relay.DataObjects;
using Xunit;

namespace GraphQL.Authorization.Tests
{
    public class AuthorizationValidationRuleTests : ValidationTestBase
    {
        [Fact]
        public void class_policy_success()
        {
            Settings.AddPolicy("ClassPolicy", builder => builder.RequireClaim("admin"));
            Settings.AddPolicy("FieldPolicy", builder => builder.RequireClaim("admin"));

            ShouldPassRule(_=>
            {
                _.Query = @"query { post }";
                _.Schema = BasicSchema();
                _.User = CreatePrincipal(claims: new Dictionary<string, string>
                    {
                        { "Admin", "true" }
                    });
            });
        }

        [Fact]
        public void class_policy_fail()
        {
            Settings.AddPolicy("ClassPolicy", builder => builder.RequireClaim("admin"));

            ShouldFailRule(_=>
            {
                _.Query = @"query { post }";
                _.Schema = BasicSchema();
            });
        }

        [Fact]
        public void field_policy_success()
        {
            Settings.AddPolicy("ClassPolicy", builder => builder.RequireClaim("admin"));
            Settings.AddPolicy("FieldPolicy", builder => builder.RequireClaim("admin"));

            ShouldPassRule(_=>
            {
                _.Query = @"query { post }";
                _.Schema = BasicSchema();
                _.User = CreatePrincipal(claims: new Dictionary<string, string>
                    {
                        { "Admin", "true" }
                    });
            });
        }

        [Fact]
        public void field_policy_fail()
        {
            Settings.AddPolicy("FieldPolicy", builder => builder.RequireClaim("admin"));

            ShouldFailRule(_=>
            {
                _.Query = @"query { post }";
                _.Schema = BasicSchema();
            });
        }

        [Fact]
        public void nested_type_policy_success()
        {
            Settings.AddPolicy("PostPolicy", builder => builder.RequireClaim("admin"));

            ShouldPassRule(_=>
            {
                _.Query = @"query { post }";
                _.Schema = NestedSchema();
                _.User = CreatePrincipal(claims: new Dictionary<string, string>
                    {
                        { "Admin", "true" }
                    });
            });
        }

        [Fact]
        public void nested_type_policy_fail()
        {
            Settings.AddPolicy("PostPolicy", builder => builder.RequireClaim("admin"));

            ShouldFailRule(_ =>
            {
                _.Query = @"query { post }";
                _.Schema = NestedSchema();
            });
        }

        [Fact]
        public void nested_type_list_policy_fail()
        {
            Settings.AddPolicy("PostPolicy", builder => builder.RequireClaim("admin"));

            ShouldFailRule(_=>
            {
                _.Query = @"query { posts }";
                _.Schema = NestedSchema();
            });
        }

        [Fact]
        public void nested_type_list_non_null_policy_fail()
        {
            Settings.AddPolicy("PostPolicy", builder => builder.RequireClaim("admin"));

            ShouldFailRule(_ =>
            {
                _.Query = @"query { postsNonNull }";
                _.Schema = NestedSchema();
            });
        }

        [Fact]
        public void passes_with_claim_on_input_type()
        {
            Settings.AddPolicy("FieldPolicy", builder => builder.RequireClaim("admin"));

            ShouldPassRule(_=>
            {
                _.Query = @"query { author(input: { name: ""Quinn"" }) }";
                _.Schema = TypedSchema();
                _.User = CreatePrincipal(claims: new Dictionary<string, string>
                    {
                        { "Admin", "true" }
                    });
            });
        }

        [Fact]
        public void fails_on_missing_claim_on_input_type()
        {
            Settings.AddPolicy("FieldPolicy", builder => builder.RequireClaim("admin"));

            ShouldFailRule(_ =>
            {
                _.Query = @"query { author(input: { name: ""Quinn"" }) }";
                _.Schema = TypedSchema();
            });
        }

        [Fact]
        public void passes_with_multiple_policies_on_field_and_single_on_input_type()
        {
            Settings.AddPolicy("FieldPolicy", builder => builder.RequireClaim("admin"));
            Settings.AddPolicy("AdminPolicy", builder => builder.RequireClaim("admin"));
            Settings.AddPolicy("ConfidentialPolicy", builder => builder.RequireClaim("admin"));

            ShouldPassRule(_ =>
            {
                _.Query = @"query { author(input: { name: ""Quinn"" }) project(input: { name: ""TEST"" }) }";
                _.Schema = TypedSchema();
                _.User = CreatePrincipal(claims: new Dictionary<string, string>
                {
                    { "Admin", "true" }
                });
            });
        }

        [Fact]
        public void Issue61()
        {
            ShouldPassRule(_ =>
            {
                _.Query = @"query { unknown(obj: {id: 7}) }";
                _.Schema = TypedSchema();
                _.User = CreatePrincipal(claims: new Dictionary<string, string>
                {
                    { "Admin", "true" }
                });
            });
        }

        [Fact]
        public void passes_with_policy_on_connection_type()
        {
            Settings.AddPolicy("ConnectionPolicy", _ => _.RequireClaim("admin"));

            ShouldPassRule(_ =>
            {
                _.Query = @"query { posts { items { id } } }";
                _.Schema = TypedSchema();
                _.User = CreatePrincipal(claims: new Dictionary<string, string>
                {
                    { "Admin", "true" }
                });
            });
        }

        [Fact]
        public void fails_on_missing_claim_on_connection_type()
        {
            Settings.AddPolicy("ConnectionPolicy", _ => _.RequireClaim("admin"));

            ShouldFailRule(_ =>
            {
                _.Query = @"query { posts { items { id } } }";
                _.Schema = TypedSchema();
                _.User = CreatePrincipal();
            });
        }

<<<<<<< HEAD
        [Fact]
        public void passes_when_field_is_not_included()
        {
            Settings.AddPolicy("FieldPolicy", _=>
            {
                _.RequireClaim("admin");
            });

            ShouldPassRule(_=>
            {
                _.Query = @"query { post @include(if: false) }";
                _.Schema = BasicSchema();
            });
        }

        [Fact]
        public void fails_when_field_is_included()
        {
            Settings.AddPolicy("FieldPolicy", _=>
            {
                _.RequireClaim("admin");
            });

            ShouldFailRule(_=>
            {
                _.Query = @"query { post @include(if: true) }";
                _.Schema = BasicSchema();
            });
        }

        [Fact]
        public void passes_when_field_is_skipped()
        {
            Settings.AddPolicy("FieldPolicy", _=>
            {
                _.RequireClaim("admin");
            });

            ShouldPassRule(_=>
            {
                _.Query = @"query { post @skip(if: true) }";
                _.Schema = BasicSchema();
            });
        }

        [Fact]
        public void fails_when_field_is_not_skipped()
        {
            Settings.AddPolicy("FieldPolicy", _=>
            {
                _.RequireClaim("admin");
            });

            ShouldFailRule(_=>
            {
                _.Query = @"query { post @skip(if: false) }";
                _.Schema = BasicSchema();
            });
        }

        private ISchema BasicSchema()
=======
        private static ISchema BasicSchema()
>>>>>>> 1e24faa9
        {
            string defs = @"
                type Query {
                    post(id: ID!): String
                }
            ";

            return Schema.For(defs, builder => builder.Types.Include<BasicQueryWithAttributes>());
        }

        [GraphQLMetadata("Query")]
        [GraphQLAuthorize(Policy = "ClassPolicy")]
        public class BasicQueryWithAttributes
        {
            [GraphQLAuthorize(Policy = "FieldPolicy")]
            [System.Diagnostics.CodeAnalysis.SuppressMessage("Style", "IDE0060:Remove unused parameter", Justification = "test")]
            public string Post(string id) => "";
        }

        private static ISchema NestedSchema()
        {
            string defs = @"
                type Query {
                    post(id: ID!): Post
                    posts: [Post]
                    postsNonNull: [Post!]!
                }

                type Post {
                    id: ID!
                }
            ";

            return Schema.For(defs, builder =>
            {
                builder.Types.Include<NestedQueryWithAttributes>();
                builder.Types.Include<Post>();
            });
        }

        [GraphQLMetadata("Query")]
        public class NestedQueryWithAttributes
        {
            [System.Diagnostics.CodeAnalysis.SuppressMessage("Style", "IDE0060:Remove unused parameter", Justification = "test")]
            public Post Post(string id) => null;

            public IEnumerable<Post> Posts() => null;

            public IEnumerable<Post> PostsNonNull() => null;
        }

        [GraphQLAuthorize(Policy = "PostPolicy")]
        public class Post
        {
            public string Id { get; set; }
        }

        public class PostGraphType : ObjectGraphType<Post>
        {
            public PostGraphType()
            {
                Field(p => p.Id);
            }
        }

        public class Author
        {
            public string Name { get; set; }
        }

        private static ISchema TypedSchema()
        {
            var query = new ObjectGraphType();
            query.Field<StringGraphType>(
                "author",
                arguments: new QueryArguments(new QueryArgument<AuthorInputType> { Name = "input" }),
                resolve: context => "testing"
            );

            query.Connection<PostGraphType>()
                .Name("posts")
                .AuthorizeWith("ConnectionPolicy")
                .Resolve(ctx => new Connection<Post>());

            query.Field<StringGraphType>(
                "project",
                arguments: new QueryArguments(new QueryArgument<AuthorInputType> { Name = "input" }),
                resolve: context => "testing"
            ).AuthorizeWith("AdminPolicy").AuthorizeWith("ConfidentialPolicy");

            return new Schema { Query = query };
        }

        public class AuthorInputType : InputObjectGraphType<Author>
        {
            public AuthorInputType()
            {
                Field(x => x.Name).AuthorizeWith("FieldPolicy");
            }
        }
    }
}<|MERGE_RESOLUTION|>--- conflicted
+++ resolved
@@ -13,7 +13,7 @@
             Settings.AddPolicy("ClassPolicy", builder => builder.RequireClaim("admin"));
             Settings.AddPolicy("FieldPolicy", builder => builder.RequireClaim("admin"));
 
-            ShouldPassRule(_=>
+            ShouldPassRule(_ =>
             {
                 _.Query = @"query { post }";
                 _.Schema = BasicSchema();
@@ -29,7 +29,7 @@
         {
             Settings.AddPolicy("ClassPolicy", builder => builder.RequireClaim("admin"));
 
-            ShouldFailRule(_=>
+            ShouldFailRule(_ =>
             {
                 _.Query = @"query { post }";
                 _.Schema = BasicSchema();
@@ -42,7 +42,7 @@
             Settings.AddPolicy("ClassPolicy", builder => builder.RequireClaim("admin"));
             Settings.AddPolicy("FieldPolicy", builder => builder.RequireClaim("admin"));
 
-            ShouldPassRule(_=>
+            ShouldPassRule(_ =>
             {
                 _.Query = @"query { post }";
                 _.Schema = BasicSchema();
@@ -58,7 +58,7 @@
         {
             Settings.AddPolicy("FieldPolicy", builder => builder.RequireClaim("admin"));
 
-            ShouldFailRule(_=>
+            ShouldFailRule(_ =>
             {
                 _.Query = @"query { post }";
                 _.Schema = BasicSchema();
@@ -70,7 +70,7 @@
         {
             Settings.AddPolicy("PostPolicy", builder => builder.RequireClaim("admin"));
 
-            ShouldPassRule(_=>
+            ShouldPassRule(_ =>
             {
                 _.Query = @"query { post }";
                 _.Schema = NestedSchema();
@@ -98,7 +98,7 @@
         {
             Settings.AddPolicy("PostPolicy", builder => builder.RequireClaim("admin"));
 
-            ShouldFailRule(_=>
+            ShouldFailRule(_ =>
             {
                 _.Query = @"query { posts }";
                 _.Schema = NestedSchema();
@@ -122,7 +122,7 @@
         {
             Settings.AddPolicy("FieldPolicy", builder => builder.RequireClaim("admin"));
 
-            ShouldPassRule(_=>
+            ShouldPassRule(_ =>
             {
                 _.Query = @"query { author(input: { name: ""Quinn"" }) }";
                 _.Schema = TypedSchema();
@@ -206,7 +206,6 @@
             });
         }
 
-<<<<<<< HEAD
         [Fact]
         public void passes_when_field_is_not_included()
         {
@@ -215,7 +214,7 @@
                 _.RequireClaim("admin");
             });
 
-            ShouldPassRule(_=>
+            ShouldPassRule(_ =>
             {
                 _.Query = @"query { post @include(if: false) }";
                 _.Schema = BasicSchema();
@@ -230,7 +229,7 @@
                 _.RequireClaim("admin");
             });
 
-            ShouldFailRule(_=>
+            ShouldFailRule(_ =>
             {
                 _.Query = @"query { post @include(if: true) }";
                 _.Schema = BasicSchema();
@@ -245,7 +244,7 @@
                 _.RequireClaim("admin");
             });
 
-            ShouldPassRule(_=>
+            ShouldPassRule(_ =>
             {
                 _.Query = @"query { post @skip(if: true) }";
                 _.Schema = BasicSchema();
@@ -260,17 +259,14 @@
                 _.RequireClaim("admin");
             });
 
-            ShouldFailRule(_=>
+            ShouldFailRule(_ =>
             {
                 _.Query = @"query { post @skip(if: false) }";
                 _.Schema = BasicSchema();
             });
         }
 
-        private ISchema BasicSchema()
-=======
         private static ISchema BasicSchema()
->>>>>>> 1e24faa9
         {
             string defs = @"
                 type Query {
